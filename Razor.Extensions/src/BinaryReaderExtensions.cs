﻿// Licensed to the Razor contributors under one or more agreements.
// The Razor project licenses this file to you under the MIT license.
// See the LICENSE file in the project root for more information.

using System.Buffers.Binary;
using JetBrains.Annotations;

namespace Razor.Extensions;

<<<<<<< HEAD
/// <summary>Extensions for the <see cref="BinaryReader" /> class.</summary>
[PublicAPI]
=======
>>>>>>> 1d6859da
public static class BinaryReaderExtensions
{
    public static ushort ReadUInt16BigEndian(this BinaryReader reader)
    {
        var bytes = reader.ReadBytes(2);
        return BinaryPrimitives.ReadUInt16BigEndian(bytes);
    }

    public static uint ReadUInt24BigEndian(this BinaryReader reader)
    {
        var byte1 = reader.ReadByte();
        var byte2 = reader.ReadByte();
        var byte3 = reader.ReadByte();
        return (uint)((byte1 << 16) | (byte2 << 8) | byte3);
    }

    public static uint ReadUInt32BigEndian(this BinaryReader reader)
    {
        var bytes = reader.ReadBytes(4);
        return BinaryPrimitives.ReadUInt32BigEndian(bytes);
    }
}<|MERGE_RESOLUTION|>--- conflicted
+++ resolved
@@ -3,15 +3,9 @@
 // See the LICENSE file in the project root for more information.
 
 using System.Buffers.Binary;
-using JetBrains.Annotations;
 
 namespace Razor.Extensions;
 
-<<<<<<< HEAD
-/// <summary>Extensions for the <see cref="BinaryReader" /> class.</summary>
-[PublicAPI]
-=======
->>>>>>> 1d6859da
 public static class BinaryReaderExtensions
 {
     public static ushort ReadUInt16BigEndian(this BinaryReader reader)
